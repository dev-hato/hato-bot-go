package amesh

import (
	"bytes"
	"context"
	"encoding/json"
	"fmt"
	"image"
	"image/color"
	"image/draw"
	"image/png"
	"io"
	"log"
	"math"
	"net/http"
	"net/url"
	"strconv"
	"strings"
	"time"

	"github.com/cockroachdb/errors"
	"golang.org/x/exp/constraints"

	"hato-bot-go/lib"
	"hato-bot-go/lib/httpclient"
)

const Version = "1.0"

// エラー定数
var (
	ErrNoResultsFound           = errors.New("no results found for place")
	ErrInvalidCoordinatesFormat = errors.New("invalid coordinates format")
	ErrJSONUnmarshal            = errors.New("failed to json.Unmarshal")
)

// CreateAmeshImageParams レーダー画像作成のリクエスト構造体
type CreateAmeshImageParams struct {
	Client      *http.Client // HTTPクライアント
	Lat         float64      // 緯度
	Lng         float64      // 経度
	Zoom        int          // ズームレベル
	AroundTiles int          // 周囲のタイル数
}

// CreateImageReaderWithClientParams amesh画像リーダー作成のリクエスト構造体
type CreateImageReaderWithClientParams struct {
	Client   *http.Client // HTTPクライアント
	Location *Location    // 位置情報
}

// Location 位置情報の構造体
type Location struct {
	Lat       float64 // 緯度
	Lng       float64 // 経度
	PlaceName string  // 地名
}

// GeocodeRequest ジオコーディングのリクエスト構造体
type GeocodeRequest struct {
	Place  string // 地名
	APIKey string // APIキー
}

// ParseLocationWithClientParams 位置解析のリクエスト構造体
type ParseLocationWithClientParams struct {
	Client         *http.Client // HTTPクライアント
	GeocodeRequest GeocodeRequest
}

// lightningPoint 落雷データを表す構造体
type lightningPoint struct {
	Lat  float64 `json:"lat"`
	Lng  float64 `json:"lng"`
	Type int     `json:"type"`
}

type drawLightningMarkerParams struct {
	Img                    *image.RGBA
	Lightning              lightningPoint
	CreateAmeshImageParams *CreateAmeshImageParams
}

type drawLineParams struct {
	Img *image.RGBA
	X1  int
	Y1  int
	X2  int
	Y2  int
	Col color.RGBA
}

type drawDistanceCircleParams struct {
	Img                    *image.RGBA
	CreateAmeshImageParams *CreateAmeshImageParams
	RadiusKm               float64
	Col                    color.RGBA
}

// httpRequestResult HTTPリクエストの結果を表す構造体
type httpRequestResult struct {
	Body    []byte
	IsEmpty bool
}

// timeJSONElement targetTimes JSON要素の構造体
type timeJSONElement struct {
	BaseTime  string   `json:"basetime"`
	ValidTime string   `json:"validtime"`
	Elements  []string `json:"elements"`
}

// CreateAmeshImage ameshレーダー画像を作成する
func CreateAmeshImage(ctx context.Context, params *CreateAmeshImageParams) (*image.RGBA, error) {
	if params == nil || params.Client == nil {
		return nil, lib.ErrParamsNil
	}
	// 最新のタイムスタンプを取得
	timestamps := getLatestTimestamps(ctx, params.Client)

	hrpnsTimestamp := timestamps["hrpns_nd"]
	lidenTimestamp := timestamps["liden"]

	// 落雷データを取得
	lightningData, err := getLightningData(ctx, params.Client, lidenTimestamp)
	if err != nil {
		log.Printf("落雷データの取得に失敗: %v", err)
		lightningData = nil
	}

	// ピクセル座標を計算
	centerX, centerY := getWebMercatorPixel(params)
	centerTileX, centerTileY := int(centerX/256), int(centerY/256)

	// ベース画像を作成
	imageSize := (2*params.AroundTiles + 1) * 256
	img := image.NewRGBA(image.Rect(0, 0, imageSize, imageSize))

	// 白い背景で塗りつぶし
	draw.Draw(img, img.Bounds(), image.NewUniform(color.RGBA{R: 255, G: 255, B: 255, A: 255}), image.Point{}, draw.Src)

	// タイルをダウンロードして合成
	for dy := -params.AroundTiles; dy <= params.AroundTiles; dy++ {
		for dx := -params.AroundTiles; dx <= params.AroundTiles; dx++ {
			tileX := centerTileX + dx
			tileY := centerTileY + dy

			// ベースマップタイル（OpenStreetMap）をダウンロード
			baseURL := fmt.Sprintf("https://tile.openstreetmap.org/%d/%d/%d.png", params.Zoom, tileX, tileY)

			baseTile, err := downloadTile(ctx, params.Client, baseURL)
			if err != nil {
				log.Printf("Failed to downloadTile: %v", err)
				continue
			}

			// ベースタイルを描画
			destRect := image.Rect(
				(dx+params.AroundTiles)*256,
				(dy+params.AroundTiles)*256,
				(dx+params.AroundTiles+1)*256,
				(dy+params.AroundTiles+1)*256,
			)
			draw.Draw(img, destRect, baseTile, image.Point{}, draw.Over)

			// レーダータイルをダウンロードしてオーバーレイ
			radarURL := fmt.Sprintf(
				"https://www.jma.go.jp/bosai/jmatile/data/nowc/%s/none/%s/surf/hrpns/%d/%d/%d.png",
				hrpnsTimestamp,
				hrpnsTimestamp,
				params.Zoom,
				tileX,
				tileY,
			)
			radarTile, err := downloadTile(ctx, params.Client, radarURL)
			if err != nil {
				log.Printf("Failed to downloadTile: %v", err)
				continue
			}

			// レーダータイルを透明度付きで描画
			draw.DrawMask(
				img,
				destRect,
				radarTile,
				image.Point{},
				image.NewUniform(color.RGBA{R: 255, G: 255, B: 255, A: 128}),
				image.Point{},
				draw.Over,
			)
		}
	}

	// 距離円を描画
	for d := 10; d <= 50; d += 10 {
		drawDistanceCircle(
			&drawDistanceCircleParams{
				Img:                    img,
				CreateAmeshImageParams: params,
				RadiusKm:               float64(d),
				Col:                    color.RGBA{R: 100, G: 100, B: 100, A: 255},
			})
	}

	// 落雷マーカーを描画
	for _, lightning := range lightningData {
		drawLightningMarker(&drawLightningMarkerParams{
			Img:                    img,
			Lightning:              lightning,
			CreateAmeshImageParams: params,
		})
	}

	return img, nil
}

// CreateImageReaderWithClient HTTPクライアントを指定してamesh画像をメモリ上に作成してio.Readerを返す
func CreateImageReaderWithClient(ctx context.Context, params *CreateImageReaderWithClientParams) (io.Reader, error) {
	if params == nil || params.Client == nil || params.Location == nil {
		return nil, lib.ErrParamsNil
	}
	img, err := CreateAmeshImage(ctx, &CreateAmeshImageParams{
		Client:      params.Client,
		Lat:         params.Location.Lat,
		Lng:         params.Location.Lng,
		Zoom:        10,
		AroundTiles: 2,
	})
	if err != nil {
		return nil, errors.Wrap(err, "Failed to CreateAmeshImage")
	}

	// バイトバッファに画像をエンコード
	buf := &bytes.Buffer{}
	if err := png.Encode(buf, img); err != nil {
		return nil, errors.Wrap(err, "Failed to png.Encode")
	}

	return buf, nil
}

// CreateImageReader amesh画像をメモリ上に作成してio.Readerを返す
func CreateImageReader(ctx context.Context, location *Location) (io.Reader, error) {
	return CreateImageReaderWithClient(ctx, &CreateImageReaderWithClientParams{
		Client:   http.DefaultClient,
		Location: location,
	})
}

// ParseLocationWithClient HTTPクライアントを指定して地名文字列から位置を解析し、Location構造体とエラーを返す
func ParseLocationWithClient(ctx context.Context, req *ParseLocationWithClientParams) (*Location, error) {
	if req == nil || req.Client == nil {
		return nil, lib.ErrParamsNil
	}
	// 座標が直接提供されているかチェック
	location, err := tryParseCoordinates(req.GeocodeRequest.Place)
	if err != nil {
		var geocodePlaceErr error

		// 地名をジオコーディング
		location, geocodePlaceErr = geocodePlace(ctx, req)
		if geocodePlaceErr != nil {
			return nil, errors.Wrap(geocodePlaceErr, "Failed to geocodePlace")
		}
	}

	return location, nil
}

// tryParseCoordinates 文字列から座標を直接解析する
func tryParseCoordinates(place string) (*Location, error) {
	parts := strings.Fields(place)
	if len(parts) != 2 {
		return nil, errors.New("not a coordinate pair")
	}

	parsedLat, err1 := parseFloat64(parts[0])
	if err1 != nil {
		return nil, errors.Wrap(err1, "Failed to parseFloat64")
	}

	parsedLng, err2 := parseFloat64(parts[1])
	if err2 != nil {
		return nil, errors.Wrap(err2, "Failed to parseFloat64")
	}

	return &Location{
		Lat:       parsedLat,
		Lng:       parsedLng,
		PlaceName: fmt.Sprintf("%.2f,%.2f", parsedLat, parsedLng),
	}, nil
}

// executeAndReadResponse HTTPリクエストを実行してレスポンスボディを読み込む
func executeAndReadResponse(client *http.Client, req *http.Request) (body []byte, err error) {
	resp, err := libHttp.ExecuteHTTPRequest(client, req)
	if err != nil {
		return nil, errors.Wrap(err, "Failed to libHttp.ExecuteHTTPRequest")
	}

	defer func(Body io.ReadCloser) {
		if closeErr := Body.Close(); closeErr != nil {
			err = errors.Wrap(closeErr, "Failed to Close")
		}
	}(resp.Body)

	body, err = handleHTTPResponse(resp)
	if err != nil {
		return nil, errors.Wrap(err, "Failed to handleHTTPResponse")
	}

	return body, nil
}

// geocodePlace 地名をジオコーディングして位置情報を取得する
func geocodePlace(ctx context.Context, req *ParseLocationWithClientParams) (*Location, error) {
	place := req.GeocodeRequest.Place
	if place == "" {
		place = "東京"
	}

	requestURL := fmt.Sprintf(
		"https://map.yahooapis.jp/geocode/V1/geoCoder?appid=%s&query=%s&output=json",
		req.GeocodeRequest.APIKey,
		url.QueryEscape(place),
	)

	httpReq, err := http.NewRequestWithContext(ctx, "GET", requestURL, nil)
	if err != nil {
		return nil, errors.Wrap(err, "Failed to http.NewRequestWithContext")
	}
<<<<<<< HEAD
=======
	resp, err := httpclient.ExecuteHTTPRequest(req.Client, httpReq)
	if err != nil {
		return nil, errors.Wrap(err, "Failed to httpclient.ExecuteHTTPRequest")
	}
>>>>>>> 64f64937

	body, err := executeAndReadResponse(req.Client, httpReq)
	if err != nil {
		return nil, errors.Wrap(err, "Failed to executeAndReadResponse")
	}

	return parseGeocodeResponse(body, place)
}

// parseGeocodeResponse ジオコーディングAPIのレスポンスを解析する
func parseGeocodeResponse(body []byte, place string) (*Location, error) {
	var result struct {
		Feature []struct {
			Name     string `json:"Name"`
			Geometry struct {
				Coordinates string `json:"Coordinates"`
			} `json:"Geometry"`
		} `json:"Feature"`
	}

	if unmarshalErr := json.Unmarshal(body, &result); unmarshalErr != nil {
		return nil, errors.Wrap(ErrJSONUnmarshal, unmarshalErr.Error())
	}

	if len(result.Feature) == 0 {
		return nil, errors.Wrapf(ErrNoResultsFound, "%s", place)
	}

	feature := result.Feature[0]
	coords := strings.Split(feature.Geometry.Coordinates, ",")
	if len(coords) < 2 {
		return nil, ErrInvalidCoordinatesFormat
	}

	lng, err := strconv.ParseFloat(coords[0], 64)
	if err != nil {
		return nil, errors.Wrap(err, "Failed to strconv.ParseFloat")
	}

	lat, err := strconv.ParseFloat(coords[1], 64)
	if err != nil {
		return nil, errors.Wrap(err, "Failed to strconv.ParseFloat")
	}

	return &Location{
		Lat:       lat,
		Lng:       lng,
		PlaceName: feature.Name,
	}, nil
}

// ParseLocation 地名文字列から位置を解析し、Location構造体とエラーを返す
func ParseLocation(ctx context.Context, place, apiKey string) (*Location, error) {
	return ParseLocationWithClient(ctx, &ParseLocationWithClientParams{
		Client: http.DefaultClient,
		GeocodeRequest: GeocodeRequest{
			Place:  place,
			APIKey: apiKey,
		},
	})
}

// GenerateFileName 位置情報からamesh画像のファイル名を生成する
func GenerateFileName(location *Location) string {
	return fmt.Sprintf(
		"amesh_%s_%d.png",
		strings.ReplaceAll(location.PlaceName, " ", "_"),
		time.Now().Unix(),
	)
}

// deg2rad 度数をラジアンに変換する
func deg2rad(degrees float64) float64 {
	return degrees * math.Pi / 180
}

// getWebMercatorPixel 地理座標をWebメルカトル投影でピクセル座標に変換
// - 地理座標（度数）をピクセル座標に変換
// - ズームレベルに応じたスケール調整
// - 地図タイルの標準的な座標系を使用
func getWebMercatorPixel(params *CreateAmeshImageParams) (float64, float64) {
	if params.Zoom < 0 || 30 < params.Zoom {
		return 0, 0
	}
	zoomFactor := float64(int(1) << uint(params.Zoom))
	x := 256.0 * zoomFactor * (params.Lng + 180) / 360.0
	y := 256.0 * zoomFactor * (0.5 - math.Log(math.Tan(math.Pi/4+deg2rad(params.Lat)/2))/(2.0*math.Pi))
	return x, y
}

// drawLightningMarker 画像上に落雷マーカーを描画する
// 円形塗りつぶしアルゴリズム使用
func drawLightningMarker(params *drawLightningMarkerParams) {
	// ピクセル座標に変換
	x, y := getWebMercatorPixel(&CreateAmeshImageParams{
		Lat:  params.Lightning.Lat,
		Lng:  params.Lightning.Lng,
		Zoom: params.CreateAmeshImageParams.Zoom,
	})
	centerX, centerY := getWebMercatorPixel(params.CreateAmeshImageParams)

	// 画像座標に変換
	imageSize := (2*params.CreateAmeshImageParams.AroundTiles + 1) * 256
	imgX := int(x - centerX + float64(imageSize/2))
	imgY := int(y - centerY + float64(imageSize/2))

	// 落雷記号を描画（シンプルな円）
	radius := 7
	lightningColor := color.RGBA{G: 255, B: 255, A: 255}

	// ピタゴラスの定理による円内判定
	for dy := -radius; dy <= radius; dy++ {
		for dx := -radius; dx <= radius; dx++ {
			if radius*radius < dx*dx+dy*dy {
				continue
			}
			x := imgX + dx
			y := imgY + dy
			if 0 <= x && 0 <= y && x < params.Img.Bounds().Dx() && y < params.Img.Bounds().Dy() {
				params.Img.Set(x, y, lightningColor)
			}
		}
	}
}

// abs 絶対値を返す
func abs[T constraints.Signed | constraints.Float](x T) T {
	if x < 0 {
		return -x
	}
	return x
}

// drawLine 二点間に直線を描画する
// ブレゼンハムアルゴリズム使用
func drawLine(params *drawLineParams) {
	// シンプルな直線描画アルゴリズム
	dx := abs(params.X2 - params.X1)
	dy := abs(params.Y2 - params.Y1)
	sx := 1
	sy := 1

	if params.X2 < params.X1 {
		sx = -1
	}
	if params.Y2 < params.Y1 {
		sy = -1
	}

	delta := dx - dy
	x, y := params.X1, params.Y1

	for {
		if 0 <= x && 0 <= y && x < params.Img.Bounds().Dx() && y < params.Img.Bounds().Dy() {
			params.Img.Set(x, y, params.Col)
		}

		if x == params.X2 && y == params.Y2 {
			break
		}

		d2 := 2 * delta
		if -dy < d2 {
			delta -= dy
			x += sx
		}
		if d2 < dx {
			delta += dx
			y += sy
		}
	}
}

// drawDistanceCircle 画像上に距離円を描画する
// 64個の線分で円を近似し、地球の曲率を考慮した地理的距離円を描画
func drawDistanceCircle(params *drawDistanceCircleParams) {
	// 線分で円を近似
	numSegments := 64
	earthRadius := 6371.0 // 地球半径（キロメートル）

	for i := range numSegments {
		angle1 := float64(i) * 2 * math.Pi / float64(numSegments)
		angle2 := float64(i+1) * 2 * math.Pi / float64(numSegments)

		// 円上の点を計算（地球の曲率を考慮）
		lat1 := params.CreateAmeshImageParams.Lat + (params.RadiusKm/earthRadius)*math.Cos(angle1)*180/math.Pi
		lng1 := params.CreateAmeshImageParams.Lng + (params.RadiusKm/earthRadius)*math.Sin(angle1)*180/math.Pi/math.Cos(deg2rad(params.CreateAmeshImageParams.Lat))

		lat2 := params.CreateAmeshImageParams.Lat + (params.RadiusKm/earthRadius)*math.Cos(angle2)*180/math.Pi
		lng2 := params.CreateAmeshImageParams.Lng + (params.RadiusKm/earthRadius)*math.Sin(angle2)*180/math.Pi/math.Cos(deg2rad(params.CreateAmeshImageParams.Lat))

		// ピクセル座標に変換
		x1, y1 := getWebMercatorPixel(&CreateAmeshImageParams{
			Lat:  lat1,
			Lng:  lng1,
			Zoom: params.CreateAmeshImageParams.Zoom,
		})
		x2, y2 := getWebMercatorPixel(&CreateAmeshImageParams{
			Lat:  lat2,
			Lng:  lng2,
			Zoom: params.CreateAmeshImageParams.Zoom,
		})

		// 画像座標に変換
		centerX, centerY := getWebMercatorPixel(params.CreateAmeshImageParams)
		imageSize := (2*params.CreateAmeshImageParams.AroundTiles + 1) * 256

		imgX1 := int(x1 - centerX + float64(imageSize/2))
		imgY1 := int(y1 - centerY + float64(imageSize/2))
		imgX2 := int(x2 - centerX + float64(imageSize/2))
		imgY2 := int(y2 - centerY + float64(imageSize/2))

		// 線分を描画
		drawLine(&drawLineParams{
			Img: params.Img,
			X1:  imgX1,
			Y1:  imgY1,
			X2:  imgX2,
			Y2:  imgY2,
			Col: params.Col,
		})
	}
}

// downloadTile マップタイルをダウンロードする
func downloadTile(ctx context.Context, client *http.Client, tileURL string) (img image.Image, err error) {
	req, err := http.NewRequestWithContext(ctx, "GET", tileURL, nil)
	if err != nil {
		return nil, errors.Wrap(err, "Failed to http.NewRequestWithContext")
	}
	req.Header.Set("User-Agent", "hato-bot-go/"+Version)

	resp, err := httpclient.ExecuteHTTPRequest(client, req)
	if err != nil {
		return nil, errors.Wrap(err, "Failed to ExecuteHTTPRequest")
	}
	defer func(Body io.ReadCloser) {
		if closeErr := Body.Close(); closeErr != nil {
			err = errors.Wrap(closeErr, "Failed to Close")
		}
	}(resp.Body)

	img, _, err = image.Decode(resp.Body)
	if err != nil {
		return nil, errors.Wrap(err, "Failed to image.Decode")
	}
	return img, nil
}

// makeHTTPRequest HTTPリクエストを送信し、非200ステータスコードの場合は空を返す
func makeHTTPRequest(ctx context.Context, client *http.Client, url string) (*httpRequestResult, error) {
	req, err := http.NewRequestWithContext(ctx, "GET", url, nil)
	if err != nil {
		return nil, errors.Wrap(err, "Failed to http.NewRequestWithContext")
	}
<<<<<<< HEAD

	body, err := executeAndReadResponse(client, req)
=======
	resp, err := httpclient.ExecuteHTTPRequest(client, req)
>>>>>>> 64f64937
	if err != nil {
		if errors.Is(err, httpclient.ErrHTTPRequestError) {
			return &httpRequestResult{Body: nil, IsEmpty: true}, nil
		}

<<<<<<< HEAD
		return nil, errors.Wrap(err, "Failed to executeAndReadResponse")
=======
		return nil, errors.Wrap(err, "Failed to httpclient.ExecuteHTTPRequest")
	}

	body, err := handleHTTPResponse(resp)
	if err != nil {
		return nil, errors.Wrap(err, "Failed to handleHTTPResponse")
>>>>>>> 64f64937
	}

	return &httpRequestResult{Body: body, IsEmpty: false}, nil
}

// getLightningData 落雷データを取得する
func getLightningData(ctx context.Context, client *http.Client, timestamp string) ([]lightningPoint, error) {
	apiURL := fmt.Sprintf(
		"https://www.jma.go.jp/bosai/jmatile/data/nowc/%s/none/%s/surf/liden/data.geojson",
		timestamp,
		timestamp,
	)

	result, err := makeHTTPRequest(ctx, client, apiURL)
	if err != nil {
		return nil, errors.Wrap(err, "Failed to makeHTTPRequest")
	}
	if result.IsEmpty {
		return nil, nil
	}

	var geoJSON struct {
		Features []struct {
			Geometry struct {
				Coordinates []float64 `json:"coordinates"`
			} `json:"geometry"`
			Properties struct {
				Type int `json:"type"`
			} `json:"properties"`
		} `json:"features"`
	}
	if err := json.Unmarshal(result.Body, &geoJSON); err != nil {
		return nil, errors.Wrap(err, "Failed to json.Unmarshal")
	}

	var lightningPoints []lightningPoint
	for _, feature := range geoJSON.Features {
		if len(feature.Geometry.Coordinates) < 2 {
			continue
		}
		lightningPoints = append(lightningPoints, lightningPoint{
			Lat:  feature.Geometry.Coordinates[1],
			Lng:  feature.Geometry.Coordinates[0],
			Type: feature.Properties.Type,
		})
	}

	return lightningPoints, nil
}

// fetchTimeData タイムデータを取得する
func fetchTimeData(ctx context.Context, client *http.Client, apiURL string) ([]timeJSONElement, error) {
	body, err := makeHTTPRequest(ctx, client, apiURL)
	if err != nil {
		return nil, errors.Wrap(err, "Failed to makeHTTPRequest")
	}
	if body.Body == nil {
		return nil, errors.New("Body is nil")
	}

	var timeData []timeJSONElement
	if err := json.Unmarshal(body.Body, &timeData); err != nil {
		return nil, errors.Wrap(err, "Failed to json.Unmarshal")
	}

	return timeData, nil
}

// getLatestTimestamps 最新のタイムスタンプを取得する
func getLatestTimestamps(ctx context.Context, client *http.Client) map[string]string {
	urls := []string{
		"https://www.jma.go.jp/bosai/jmatile/data/nowc/targetTimes_N1.json",
		"https://www.jma.go.jp/bosai/jmatile/data/nowc/targetTimes_N2.json",
		"https://www.jma.go.jp/bosai/jmatile/data/nowc/targetTimes_N3.json",
	}

	var allTimeData []timeJSONElement

	for _, apiURL := range urls {
		timeData, err := fetchTimeData(ctx, client, apiURL)
		if err != nil {
			log.Printf("Failed to fetchTimeData: %v", err)
			continue
		}
		allTimeData = append(allTimeData, timeData...)
	}

	// 一意な要素を抽出
	elementMap := make(map[string]bool)
	for _, td := range allTimeData {
		for _, element := range td.Elements {
			elementMap[element] = true
		}
	}

	// 各要素の最新タイムスタンプを検索
	result := make(map[string]string)
	for element := range elementMap {
		latestTime := ""
		for _, td := range allTimeData {
			if td.BaseTime != td.ValidTime {
				continue
			}
			for _, e := range td.Elements {
				if e == element && latestTime < td.BaseTime {
					latestTime = td.BaseTime
				}
			}
		}
		result[element] = latestTime
	}

	return result
}

// handleHTTPResponse HTTPレスポンスの共通処理を行う
func handleHTTPResponse(resp *http.Response) (body []byte, err error) {
	defer func(body io.ReadCloser) {
		if closeErr := body.Close(); closeErr != nil {
			err = errors.Wrap(closeErr, "Failed to Close")
		}
	}(resp.Body)

	body, err = io.ReadAll(resp.Body)
	if err != nil {
		return nil, errors.Wrap(err, "Failed to io.ReadAll")
	}
	return body, nil
}

// parseFloat64 文字列をfloat64に変換
func parseFloat64(s string) (float64, error) {
	return strconv.ParseFloat(s, 64)
}<|MERGE_RESOLUTION|>--- conflicted
+++ resolved
@@ -329,13 +329,6 @@
 	if err != nil {
 		return nil, errors.Wrap(err, "Failed to http.NewRequestWithContext")
 	}
-<<<<<<< HEAD
-=======
-	resp, err := httpclient.ExecuteHTTPRequest(req.Client, httpReq)
-	if err != nil {
-		return nil, errors.Wrap(err, "Failed to httpclient.ExecuteHTTPRequest")
-	}
->>>>>>> 64f64937
 
 	body, err := executeAndReadResponse(req.Client, httpReq)
 	if err != nil {
@@ -591,27 +584,14 @@
 	if err != nil {
 		return nil, errors.Wrap(err, "Failed to http.NewRequestWithContext")
 	}
-<<<<<<< HEAD
 
 	body, err := executeAndReadResponse(client, req)
-=======
-	resp, err := httpclient.ExecuteHTTPRequest(client, req)
->>>>>>> 64f64937
 	if err != nil {
 		if errors.Is(err, httpclient.ErrHTTPRequestError) {
 			return &httpRequestResult{Body: nil, IsEmpty: true}, nil
 		}
 
-<<<<<<< HEAD
 		return nil, errors.Wrap(err, "Failed to executeAndReadResponse")
-=======
-		return nil, errors.Wrap(err, "Failed to httpclient.ExecuteHTTPRequest")
-	}
-
-	body, err := handleHTTPResponse(resp)
-	if err != nil {
-		return nil, errors.Wrap(err, "Failed to handleHTTPResponse")
->>>>>>> 64f64937
 	}
 
 	return &httpRequestResult{Body: body, IsEmpty: false}, nil
